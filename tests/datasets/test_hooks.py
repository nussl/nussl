import pytest
import nussl
from pretty_midi import PrettyMIDI, Instrument, Note
from nussl.core import constants
import os
import numpy as np
from nussl.datasets.base_dataset import DataSetException
from nussl.datasets import transforms
import tempfile
import shutil



def test_dataset_hook_musdb18(musdb_tracks):
    dataset = nussl.datasets.MUSDB18(
        folder=musdb_tracks.root, download=True)

    data = dataset[0]
    track = musdb_tracks[0]
    stems = track.stems

    assert np.allclose(data['mix'].audio_data, track.audio.T)

    for k, v in sorted(track.sources.items(), key=lambda x: x[1].stem_id):
        assert np.allclose(
            data['sources'][k].audio_data, stems[v.stem_id].T)

    dataset = nussl.datasets.MUSDB18(
        folder=None, download=False)
    assert dataset.folder == os.path.join(
        constants.DEFAULT_DOWNLOAD_DIRECTORY, 'musdb18')

    for k in data['sources']:
        assert k.split('::')[0] in data['metadata']['labels']


def test_dataset_hook_mix_source_folder(mix_source_folder):
    dataset = nussl.datasets.MixSourceFolder(mix_source_folder)
    data = dataset[0]

    _sources = [data['sources'][k] for k in data['sources']]
    assert np.allclose(sum(_sources).audio_data, data['mix'].audio_data)

    for k in data['sources']:
        assert k.split('::')[0] in data['metadata']['labels']

    dataset = nussl.datasets.MixSourceFolder(mix_source_folder, make_mix=True)
    data = dataset[0]

    _sources = [data['sources'][k] for k in data['sources']]
    assert np.allclose(sum(_sources).audio_data, data['mix'].audio_data)

    for k in data['sources']:
        assert k.split('::')[0] in data['metadata']['labels']


def test_dataset_hook_scaper_folder(scaper_folder):
    dataset = nussl.datasets.Scaper(scaper_folder)
    data = dataset[0]

    _sources = [data['sources'][k] for k in data['sources']]
    assert np.allclose(sum(_sources).audio_data, data['mix'].audio_data)

    for k in data['sources']:
        assert k.split('::')[0] in data['metadata']['labels']

    # make sure SumSources transform works
    tfm = transforms.SumSources(
        [['050', '051']],
        group_names=['both'],
    )

    data = tfm(data)

    for k in data['sources']:
        assert k.split('::')[0] in data['metadata']['labels']

    _sources = [data['sources'][k] for k in data['sources']]
    assert np.allclose(sum(_sources).audio_data, data['mix'].audio_data)


def test_dataset_hook_bad_scaper_folder(bad_scaper_folder):
    pytest.raises(
        DataSetException, nussl.datasets.Scaper, bad_scaper_folder)


def test_dataset_hook_wham(benchmark_audio):
    # make a fake wham dir structure
    audio = nussl.AudioSignal(benchmark_audio['K0140.wav'])
    with tempfile.TemporaryDirectory() as tmpdir:
        for wav_folder in ['wav8k', 'wav16k']:
            for mode in ['min', 'max']:
                for split in ['tr', 'cv', 'tt']:
                    for key, val in nussl.datasets.WHAM.MIX_TO_SOURCE_MAP.items():
                        parent = os.path.join(
                            tmpdir, wav_folder, mode, split)
                        mix_path = os.path.join(parent, key)
                        os.makedirs(mix_path, exist_ok=True)
                        audio.write_audio_to_file(
                            os.path.join(mix_path, '0.wav'))
                        for x in val:
                            source_path = os.path.join(parent, x)
                            os.makedirs(source_path, exist_ok=True)
                            audio.write_audio_to_file(
                                os.path.join(source_path, '0.wav'))

        for mode in ['min', 'max']:
            for split in ['tr', 'cv', 'tt']:
                for sr in [8000, 16000]:
                    wham = nussl.datasets.WHAM(
                        root=tmpdir, mix_folder='mix_clean', mode=mode,
                        split=split, sample_rate=sr)
                    output = wham[0]
                    assert output['metadata']['labels'] == ['s1', 's2']

                    wham = nussl.datasets.WHAM(
                        root=tmpdir, mix_folder='mix_both', mode=mode,
                        split=split, sample_rate=sr)
                    output = wham[0]
                    assert output['metadata']['labels'] == ['s1', 's2', 'noise']

                    wham = nussl.datasets.WHAM(
                        root=tmpdir, mix_folder='mix_single', mode=mode,
                        split=split, sample_rate=sr)
                    output = wham[0]
                    assert output['metadata']['labels'] == ['s1']

        pytest.raises(DataSetException, nussl.datasets.WHAM,
                      tmpdir, mix_folder='not matching')

        pytest.raises(DataSetException, nussl.datasets.WHAM,
                      tmpdir, mode='not matching')

        pytest.raises(DataSetException, nussl.datasets.WHAM,
                      tmpdir, split='not matching')

        pytest.raises(DataSetException, nussl.datasets.WHAM,
                      tmpdir, sample_rate=44100)

def test_dataset_hook_slakh(benchmark_audio):
    # make a fake slakh directory. 
    band = {"guitar": [30, 31], "drums": [127]}
    only_guitar = {"guitar": [30, 31]}
    empty = {}
    bad = {"guitar": [30], "guitar_2": [30]}
    with tempfile.TemporaryDirectory() as tmpdir:
        track_dir = os.path.join(tmpdir, "Track")
        os.mkdir(track_dir)
        # Create Metadata file
<<<<<<< HEAD
        metadata = "audio_dir: stems"
=======
        metadata =    "audio_dir: stems"
>>>>>>> 2b157f58
        metadata += "\nmidi_dir: MIDI"
        metadata += "\nstems:"
        metadata += "\n  S00:"
        metadata += "\n    program_num: 30"
        metadata += "\n  S01:"
        metadata += "\n    program_num: 127"
        metadata += "\n  S02:"
        metadata += "\n    program_num: 30"
        metadata += "\n  S03:"
        metadata += "\n    program_num: 30"
        metadata_path = os.path.join(track_dir, "metadata.yaml")
        metadata_file = open(metadata_path, "w")
        metadata_file.write(metadata)
        metadata_file.close()

        stems_dir = os.path.join(track_dir, "stems")
        midi_dir = os.path.join(track_dir, "MIDI")
        os.mkdir(stems_dir)
        os.mkdir(midi_dir)
    
        # Note: These aren't actually guitar and drums
        guitar_path1 = os.path.join(stems_dir, "S00.wav")
        guitar_path2 = os.path.join(stems_dir, "S02.wav")
        guitar_path3 = os.path.join(stems_dir, "S03.wav")
        drums_path = os.path.join(stems_dir, "S01.wav")
        mix_path = os.path.join(track_dir, "mix.wav")

        # making midi objects
        midi_0 = PrettyMIDI()
        midi_1 = PrettyMIDI()
        guitar = Instrument(30, name="guitar")
        guitar.notes = [Note(70, 59, 0, 1)]
        drum = Instrument(127, is_drum=True, name="drum")
        drum.notes = [Note(40, 30, 0, 1)]
        midi_0.instruments.append(guitar)
        midi_1.instruments.append(drum)
        midi_0.write(os.path.join(midi_dir, "S00.mid"))
        midi_1.write(os.path.join(midi_dir, "S01.mid"))
        midi_0.write(os.path.join(midi_dir, "S02.mid"))
        midi_0.write(os.path.join(midi_dir, "S03.mid"))

        midi_mix = PrettyMIDI()
        midi_mix.instruments += [guitar, drum]
        midi_mix.write(os.path.join(track_dir, "all_src.mid"))

        # Move them within directory
        shutil.copy(benchmark_audio['K0140.wav'], guitar_path1)
        shutil.copy(benchmark_audio['K0149.wav'], drums_path)
        # Make a mix from them.
        guitar_signal = nussl.AudioSignal(path_to_input_file=guitar_path1)
        drums_signal = nussl.AudioSignal(path_to_input_file=drums_path)
        guitar_signal.truncate_seconds(2)
        drums_signal.truncate_seconds(2)
        mix_signal = guitar_signal + drums_signal

        mix_signal.write_audio_to_file(mix_path)
        drums_signal.write_audio_to_file(drums_path)
        guitar_signal.write_audio_to_file(guitar_path1)
        guitar_signal.write_audio_to_file(guitar_path3)
        guitar_signal.write_audio_to_file(guitar_path2)

        # now that our fake slakh has been created, lets try some mixing
        band_slakh = nussl.datasets.Slakh(tmpdir, band, midi=True, make_submix=True, max_tracks_per_src=1)
        assert len(band_slakh) == 1
        data = band_slakh[0]
        _mix_signal, _sources = data["mix"], data["sources"]
        assert np.allclose(mix_signal.audio_data, _mix_signal.audio_data)
        assert len(_sources) == 2
        assert np.allclose(_sources["drums"].audio_data, drums_signal.audio_data)
        assert np.allclose(_sources["guitar"].audio_data, guitar_signal.audio_data)
        _midi_mix, _midi_sources = data["midi_mix"], data["midi_sources"]
        assert len(_midi_mix.instruments) == 2
        assert len(_midi_sources) == 2
        assert _midi_sources["guitar"][0].instruments[0].program == 30
        assert _midi_sources["drums"][0].instruments[0].program == 127

        band_slakh = nussl.datasets.Slakh(tmpdir, band, midi=True, make_submix=False)
        data = band_slakh[0]
        _mix_signal, _sources = data["mix"], data["sources"]
        assert isinstance(_sources["guitar"], list)
        assert len(_sources) == 2
        assert len(_sources["guitar"]) == 3
        assert len(_sources["drums"]) == 1
        assert np.allclose(sum(_sources["guitar"]).audio_data, 3 * guitar_signal.audio_data)


        with pytest.raises(DataSetException):
            not_enough_instruments = nussl.datasets.Slakh(tmpdir, band, midi=True, make_submix=True, min_acceptable_sources=3)
        

        guitar_slakh = nussl.datasets.Slakh(tmpdir, only_guitar, make_submix=True, min_acceptable_sources=1, max_tracks_per_src=1)
        data = guitar_slakh[0]
        _guitar_signal, _sources = data["mix"], data["sources"]
        assert len(_sources) == 1
        assert np.allclose(_sources["guitar"].audio_data, guitar_signal.audio_data)
        assert np.allclose(_guitar_signal.audio_data, guitar_signal.audio_data)

        with pytest.raises(DataSetException):
            empty_slakh = nussl.datasets.Slakh(tmpdir, empty, min_acceptable_sources=1)

        with pytest.raises(ValueError):
            nussl.datasets.Slakh(tmpdir, band, min_acceptable_sources=0)
        with pytest.raises(ValueError):
            nussl.datasets.Slakh(tmpdir, band, max_tracks_per_src=0)
        with pytest.raises(ValueError):
            bad_slakh = nussl.datasets.Slakh(tmpdir, bad)


def test_dataset_hook_fuss(scaper_folder):
    pytest.raises(DataSetException, nussl.datasets.FUSS, 'folder', 
        split='bad split')

    with tempfile.TemporaryDirectory() as tmpdir:
        train_folder = os.path.join(tmpdir, 'train')
        shutil.copytree(scaper_folder, train_folder)

        fuss = nussl.datasets.FUSS(tmpdir)

def test_dataset_hook_on_the_fly():
    def make_sine_wave(freq, sample_rate, duration):
        dt = 1 / sample_rate
        x = np.arange(0.0, duration, dt)
        x = np.sin(2 * np.pi * freq * x)
        return x

    n_sources = 2
    duration = 3
    sample_rate = 44100
    min_freq, max_freq = 110, 1000
    def make_mix(dataset, i):
        sources = {}
        freqs = []
        for i in range(n_sources):
            freq = np.random.randint(min_freq, max_freq)
            freqs.append(freq)
            source_data = make_sine_wave(freq, sample_rate, duration)
            source_signal = dataset._load_audio_from_array(
                audio_data=source_data, sample_rate=sample_rate)
            sources[f'sine{i}'] = source_signal * 1 / n_sources
        mix = sum(sources.values())
        output = {
            'mix': mix,
            'sources': sources,
            'metadata': {
                'frequencies': freqs    
            }    
        }
        return output
    dataset = nussl.datasets.OnTheFly(make_mix, 10)
    assert len(dataset) == 10

    for output in dataset:
        assert output['mix'] == sum(output['sources'].values())
        assert output['mix'].signal_duration == duration

    def bad_mix_closure(dataset, i):
        return 'not a dictionary'
    pytest.raises(DataSetException, nussl.datasets.OnTheFly, bad_mix_closure, 10)

    def bad_dict_closure(dataset, i):
        return {'key': 'no mix in this dict'}
    pytest.raises(DataSetException, nussl.datasets.OnTheFly, bad_dict_closure, 10)

    def bad_dict_sources_closure(dataset, i):
        return {'mix': 'no sources in this dict'}
    pytest.raises(DataSetException, nussl.datasets.OnTheFly, bad_dict_sources_closure, 10)<|MERGE_RESOLUTION|>--- conflicted
+++ resolved
@@ -147,11 +147,7 @@
         track_dir = os.path.join(tmpdir, "Track")
         os.mkdir(track_dir)
         # Create Metadata file
-<<<<<<< HEAD
-        metadata = "audio_dir: stems"
-=======
         metadata =    "audio_dir: stems"
->>>>>>> 2b157f58
         metadata += "\nmidi_dir: MIDI"
         metadata += "\nstems:"
         metadata += "\n  S00:"
