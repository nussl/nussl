from copy import deepcopy
import numpy as np
import nussl.core.effects as effects
from nussl.core.audio_signal import AudioSignalException
import os
import os.path as path
import pytest

REGRESSION_PATH = "tests/core/regression/augmentation"
os.makedirs(REGRESSION_PATH, exist_ok=True)

# Note: When changing these tests, please do not call `mix_and_sources["mix"].apply_effects`
# with overwrite=True

def fx_regression(audio_data, reg_path, check_against_regression_data):
    scores = {
        'test_metrics': {
            "variance": [np.sum(np.var(audio_data, dtype=float, axis=1))],
            "sum": np.sum(audio_data, dtype=float, axis=1).tolist()
        }
    }
    check_against_regression_data(scores, reg_path)


def test_stretch(mix_and_sources, check_against_regression_data):
    stretch_factor = .8
    signal, _ = mix_and_sources
    filters = [effects.time_stretch(stretch_factor)]
    augmented = effects.apply_effects_sox(signal, filters)

    reg_path = path.join(REGRESSION_PATH, "time_stretch.json")
    fx_regression(augmented.audio_data, reg_path, check_against_regression_data)


def test_pitch_shift(mix_and_sources, check_against_regression_data):
    shift = 2
    signal, _ = mix_and_sources
    filters = [effects.pitch_shift(shift)]
    augmented = effects.apply_effects_sox(signal, filters)

    reg_path = path.join(REGRESSION_PATH, "pitch_shift.json")
    fx_regression(augmented.audio_data, reg_path, check_against_regression_data)


def test_params(mix_and_sources):
    with pytest.raises(ValueError):
        effects.time_stretch(-1)

    with pytest.raises(ValueError):
        effects.time_stretch("not numeric")

<<<<<<< HEAD
    with pytest.raises(ValueError):
        effects.pitch_shift(1.4)

    with pytest.raises(ValueError):
        effects.pitch_shift("this is a string")

def test_metadata(mix_and_sources):
    shift = 1
    factor = 1.05
    signal, _ = mix_and_sources
    # Resample to a weird sampling rate nobody uses
    signal = deepcopy(signal)
    signal.resample(13370)
    signal.pitch_shift(shift).time_stretch(factor)

    augmented = signal.apply_effects(overwrite=False)

    assert augmented.sample_rate == signal.sample_rate
    assert augmented.num_channels == augmented.num_channels

=======
>>>>>>> db0086a7

def test_tremolo(mix_and_sources, check_against_regression_data):
    f = 15
    d = .5
    signal, _ = mix_and_sources
    reg_path = path.join(REGRESSION_PATH, "tremolo.json")

    filters = [effects.tremolo(f, d)]
    augmented_signal = effects.apply_effects_ffmpeg(signal, filters)

    fx_regression(augmented_signal.audio_data,
                  reg_path, check_against_regression_data)


def test_vibrato(mix_and_sources, check_against_regression_data):
    f = 5
    d = .5
    reg_path = path.join(REGRESSION_PATH, "vibrato.json")
    signal, _ = mix_and_sources

    filters = [effects.vibrato(f, d)]
    augmented_signal = effects.apply_effects_ffmpeg(signal, filters)

def test_emphasis(mix_and_sources, check_against_regression_data):
    signal, _ = mix_and_sources
    level_in = 1
    level_out = 2
    types = ['col', 'riaa', 'cd']
    mode = 'production'

    for _type in types:
        reg_path = path.join(REGRESSION_PATH, f"emphasis_{_type}.json")
        filters = [effects.emphasis(level_in, level_out, _type, mode=mode)]
        augmented_signal = effects.apply_effects_ffmpeg(signal, filters)
        fx_regression(augmented_signal.audio_data, reg_path, check_against_regression_data)


def test_compressor(mix_and_sources, check_against_regression_data):
    signal, _ = mix_and_sources
    level_in = 1

    reg_path = path.join(REGRESSION_PATH, f"compression.json")
    filters = [effects.compressor(level_in)]
    augmented_signal = effects.apply_effects_ffmpeg(signal, filters)
    fx_regression(augmented_signal.audio_data, reg_path, check_against_regression_data)


# noinspection DuplicatedCode
def test_compression_fail(mix_and_sources):
    # Out of bounds values
    level_in = -1
    reduction_ratio = 299
    attack = 19999
    release = 89999
    makeup = 69
    knee = 10
    link = "fail"
    detection = "fail"
    mode = "fail"
    mix = 8
    threshold = 0
    phase = -1

    with pytest.raises(ValueError):
        effects.compressor(level_in)

    with pytest.raises(ValueError):
        effects.compressor(1, knee=knee)

    with pytest.raises(ValueError):
        effects.compressor(1, reduction_ratio=reduction_ratio)

    with pytest.raises(ValueError):
        effects.compressor(1, release=release)

    with pytest.raises(ValueError):
        effects.compressor(1, makeup=makeup)

    with pytest.raises(ValueError):
        effects.compressor(1, link=link)

    with pytest.raises(ValueError):
        effects.compressor(1, detection=detection)

    with pytest.raises(ValueError):
        effects.compressor(1, attack=attack)

    with pytest.raises(ValueError):
        effects.compressor(1, mix=mix)

    with pytest.raises(ValueError):
        effects.compressor(1, threshold=threshold)

    with pytest.raises(ValueError):
        effects.compressor(1, mode=mode)

def test_equalizer(mix_and_sources, check_against_regression_data):
    bands = [
        {
            "chn": [0, 1],
            "f": i,
            "w": (5 * np.log2(i)),
            "g": 5,
            "t": 0
        } for i in [110, 440, 10000]
    ]

    signal, _ = mix_and_sources
    filters = [effects.equalizer(bands)]
    augmented_signal = effects.apply_effects_ffmpeg(signal, filters)

    reg_path = path.join(REGRESSION_PATH, "equalizer.json")
    fx_regression(augmented_signal.audio_data,
                  reg_path, check_against_regression_data)


def test_phaser(mix_and_sources, check_against_regression_data):
    signal, _ = mix_and_sources

    in_gain = .4
    out_gain = .74
    delay = 3
    speed = .8

    filters = [effects.phaser(in_gain, out_gain, delay, speed)]
    augmented_signal = effects.apply_effects_ffmpeg(signal, filters)
    reg_path = path.join(REGRESSION_PATH, "phaser.json")
    fx_regression(augmented_signal.audio_data, reg_path,
                  check_against_regression_data)


def test_chorus(mix_and_sources, check_against_regression_data):
    signal, _ = mix_and_sources

    in_gain = .4
    out_gain = .7
    delays = [45, 55]
    decays = [.6, .2]
    speeds = [.9, .8]
    depths = [2, 1.5]

    filters = [effects.chorus(delays, decays,
                              speeds, depths, in_gain=in_gain, out_gain=out_gain)]
    augmented_signal = effects.apply_effects_ffmpeg(signal, filters)
    reg_path = path.join(REGRESSION_PATH, "chorus.json")
    fx_regression(augmented_signal.audio_data, reg_path,
                  check_against_regression_data)


def test_flanger(mix_and_sources, check_against_regression_data):
    signal, _ = mix_and_sources

    delay = 10
    depth = 2
    regen = 10
    width = 70
    speed = .5
    phase = 25

    filters = [effects.flanger(delay=delay, depth=depth, regen=regen,
                               width=width, speed=speed, phase=phase)]
    augmented_signal = effects.apply_effects_ffmpeg(signal, filters)
    reg_path = path.join(REGRESSION_PATH, "flanger.json")
    fx_regression(augmented_signal.audio_data, reg_path,
                  check_against_regression_data)


def test_low_high_pass(mix_and_sources, check_against_regression_data):
    signal, _ = mix_and_sources
    f = 512
    filters = [effects.low_pass(f)]
    low_signal = effects.apply_effects_ffmpeg(signal, filters)
    low_path = path.join(REGRESSION_PATH, "low_pass.json")
    fx_regression(low_signal.audio_data, low_path,
                  check_against_regression_data)

    filters = [effects.high_pass(f)]
    high_signal = effects.apply_effects_ffmpeg(signal, filters)
    high_path = path.join(REGRESSION_PATH, "high_pass.json")
    fx_regression(high_signal.audio_data, high_path,
                  check_against_regression_data)

    with pytest.raises(ValueError):
        effects.low_pass(-1)
    with pytest.raises(ValueError):
        effects.low_pass("fail")
    with pytest.raises(ValueError):
        effects.low_pass(1, poles=0)
    with pytest.raises(ValueError):
        effects.low_pass(1, width_type=0)
    with pytest.raises(ValueError):
        effects.low_pass(1, width=-1)

    with pytest.raises(ValueError):
        effects.high_pass(-1)
    with pytest.raises(ValueError):
        effects.high_pass("fail")
    with pytest.raises(ValueError):
        effects.high_pass(1, poles=0)
    with pytest.raises(ValueError):
        effects.high_pass(1, width_type=0)
    with pytest.raises(ValueError):
        effects.high_pass(1, width=-1)


def test_misc_param_check():
    with pytest.raises(ValueError):
        effects.vibrato(-1, 1)
    with pytest.raises(ValueError):
        effects.vibrato(1, -1)

    with pytest.raises(ValueError):
        effects.tremolo(-1, 1)
    with pytest.raises(ValueError):
        effects.tremolo(1, -1)

    with pytest.raises(ValueError):
        effects.chorus([1], [2, 3], [45, 6], [4])
    with pytest.warns(UserWarning):
        effects.chorus([2000], [.5], [.7], [.4])
    with pytest.raises(ValueError):
        effects.chorus([1], [30], [.7], [.4], in_gain=-1)

    with pytest.raises(ValueError):
        effects.phaser(in_gain=-1)
    with pytest.raises(ValueError):
        effects.phaser(out_gain=-1)
    with pytest.raises(ValueError):
        effects.phaser(decay=-1)
    with pytest.raises(ValueError):
        effects.phaser(type_="fail")

    with pytest.raises(ValueError):
        effects.flanger(delay=-1)
    with pytest.raises(ValueError):
        effects.flanger(depth=-1)
    with pytest.raises(ValueError):
        effects.flanger(regen=-100)
    with pytest.raises(ValueError):
        effects.flanger(width=-1)
    with pytest.raises(ValueError):
        effects.flanger(speed=-1)
    with pytest.raises(ValueError):
        effects.flanger(shape="fail")
    with pytest.raises(ValueError):
        effects.flanger(interp="fail")
    with pytest.raises(ValueError):
        effects.flanger(phase=-1)

    with pytest.raises(ValueError):
        effects.emphasis(1, 1, type_="fail")
    with pytest.raises(ValueError):
        effects.emphasis(1, 1, mode="fail")
    with pytest.raises(ValueError):
        effects.emphasis(1, -1)

    band = {
        'chn': [0],
        'f': 300,
        'w': 10,
        'g': 10,
        't': 5
    }
    with pytest.raises(ValueError):
        effects.equalizer([band])
    band["g"] = -1
    with pytest.raises(ValueError):
        effects.equalizer([band])
    band["w"] = -1
    with pytest.raises(ValueError):
        effects.equalizer([band])
    band["f"] = -1
    with pytest.raises(ValueError):
        effects.equalizer([band])
    band["chn"].append(-1)
    with pytest.raises(ValueError):
        effects.equalizer([band])

    with pytest.raises(ValueError):
        effects.SoXFilter('fail')


def test_silent_mode(mix_and_sources):
    signal, _ = mix_and_sources
    effects.apply_effects_ffmpeg(signal, [], silent=True)


def test_hooks(mix_and_sources, check_against_regression_data):
    signal, _ = mix_and_sources

    signal = (
        signal
            .time_stretch(3)
            .pitch_shift(2)
            .low_pass(512)
            .high_pass(512)
            .tremolo(5, .4)
            .vibrato(3, .9)
            .chorus([20, 70], [.9, .4], [.9, .6], [1, .9])
            .phaser()
            .flanger(delay=3)
            .emphasis(1, .5, type_='riaa')
            .compressor(.9)
            .equalizer([{
                'chn': [0, 1],
                'f': 512,
                'w': 10,
                'g': 4,
                't': 0
            }])
    )

    assert len(signal.effects_chain) == 12

    augmented_signal = signal.apply_effects(reset=False, user_order=False)
    assert len(signal.effects_chain) == 12
    assert len(augmented_signal.effects_applied) == 12
    assert len(augmented_signal.effects_chain) == 0

    reg_path = path.join(REGRESSION_PATH, "hooks.json")
    fx_regression(augmented_signal.audio_data, reg_path, check_against_regression_data)

    augmented_signal.time_stretch(.7).apply_effects(overwrite=True, user_order=False)

    assert len(augmented_signal.effects_chain) == 0
    assert len(augmented_signal.effects_applied) == 25

    assert str(augmented_signal.effects_applied[-1]) == "time_stretch (params: factor=0.7)"

    equal_signal = augmented_signal.apply_effects()
    assert equal_signal == augmented_signal


def test_make_effect(mix_and_sources, check_against_regression_data):
    signal, _ = mix_and_sources
    signal.reset_effects_chain()

    (signal
    .make_effect("time_stretch", factor=3)
    .make_effect("pitch_shift", n_semitones=2)
    .make_effect("low_pass", freq=512)
    .make_effect("high_pass", freq=512)
    .make_effect("tremolo", mod_freq=5, mod_depth=.4)
    .make_effect("vibrato", mod_freq=3, mod_depth=.9)
    .make_effect("chorus", delays=[20, 70], decays=[.9, .4], speeds=[.9, .6], depths=[1, .9])
    .make_effect("phaser")
    .make_effect("flanger", delay=3)
    .make_effect("emphasis", level_in=1, level_out=.5, type_='riaa')
    .make_effect("compressor", level_in=.9)
    .make_effect("equalizer", bands=[{
                'chn': [0, 1],
                'f': 512,
                'w': 10,
                'g': 4,
                't': 0
            }])
    )
    
    augmented_signal = signal.apply_effects(user_order=False)
    reg_path = path.join(REGRESSION_PATH, "hooks.json")
    # This should result in the same signal in test_hooks
    fx_regression(augmented_signal.audio_data, reg_path, check_against_regression_data)

    for effect in augmented_signal.effects_applied:
        _filter = effect.filter
        params = effect.params
        signal.make_effect(_filter, **params)

    augmented_signal2 = signal.apply_effects(user_order=False)

    with pytest.raises(AudioSignalException):
        signal.make_effect("fail")

    assert np.allclose(augmented_signal.audio_data, augmented_signal2.audio_data)


def test_order(mix_and_sources):
    mix, _ = mix_and_sources
    mix.reset_effects_chain().time_stretch(1.5).tremolo(.3,.4).pitch_shift(5).vibrato(.3, .4)
    ## User order
    signal_user = mix.apply_effects(reset=False)

    ## SoX-FFmpeg Order
    signal_sf = mix.apply_effects(reset=False, user_order=False)

    assert len(signal_user.effects_applied) == len(signal_sf.effects_applied)

    user_order = ["time_stretch", "tremolo", "pitch_shift", "vibrato"]
    for effect, _filter in zip(signal_user.effects_applied, user_order):
        assert effect.filter == _filter

    sox_ffmpeg_order = ["time_stretch", "pitch_shift", "tremolo", "vibrato"]
    for effect, _filter in zip(signal_sf.effects_applied, sox_ffmpeg_order):
        assert effect.filter == _filter<|MERGE_RESOLUTION|>--- conflicted
+++ resolved
@@ -49,7 +49,6 @@
     with pytest.raises(ValueError):
         effects.time_stretch("not numeric")
 
-<<<<<<< HEAD
     with pytest.raises(ValueError):
         effects.pitch_shift(1.4)
 
@@ -69,9 +68,6 @@
 
     assert augmented.sample_rate == signal.sample_rate
     assert augmented.num_channels == augmented.num_channels
-
-=======
->>>>>>> db0086a7
 
 def test_tremolo(mix_and_sources, check_against_regression_data):
     f = 15
