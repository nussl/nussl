--- conflicted
+++ resolved
@@ -267,13 +267,10 @@
             for k, v in json_dict.items():
                 if isinstance(v, dict) and nussl.constants.NUMPY_JSON_KEY in v:
                     separator.__dict__[k] = nussl.utils.json_numpy_obj_hook(v[nussl.constants.NUMPY_JSON_KEY])
-<<<<<<< HEAD
-                elif isinstance(v, (str, bytes)) and nussl.audio_signal.__name__ in v:  # TODO: test this
-=======
-
+                    
                 # TODO: test this in python3
                 elif isinstance(v, (str, bytes, unicode)) and nussl.audio_signal.__name__ in v:
->>>>>>> 5b6d7bec
+
                     separator.__dict__[k] = nussl.audio_signal.AudioSignal.from_json(v)
                 elif k == 'result_masks':
                     # for mask_json in v:
