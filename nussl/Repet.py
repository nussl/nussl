--- conflicted
+++ resolved
@@ -1,26 +1,9 @@
-<<<<<<< HEAD
-"""
-Implements the REpeating Pattern Extraction Technique algorithm using the Similarity Matrix (REPET-SIM). REPET is a
-simple method for separating the repeating background from the non-repeating foreground in a piece of audio mixture.
-REPET-SIM is a generalization of REPET, which looks for similarities instead of periodicities.
-
-References:
-
-    * Zafar Rafii and Bryan Pardo. "Audio Separation System and Method," US20130064379 A1, US 13/612,413, March 14, 2013
-    * Zafar Rafii and Bryan Pardo. "Music/Voice Separation using the Similarity Matrix," 13th International Society on
-      Music Information Retrieval, Porto, Portugal, October 8-12, 2012.
-
-See Also:
-    http://music.eecs.northwestern.edu/research.php?project=repet
-
-"""
-=======
 #!/usr/bin/env python
 # -*- coding: utf-8 -*-
->>>>>>> 6414b039
 
 import numpy as np
 import scipy.fftpack as scifft
+
 import FftUtils
 import SeparationBase
 import Constants
@@ -29,8 +12,20 @@
 
 class Repet(SeparationBase.SeparationBase):
     """
-<<<<<<< HEAD
-        Parameters:
+    Implements the REpeating Pattern Extraction Technique algorithm using the Similarity Matrix (REPET-SIM). REPET is a
+    simple method for separating the repeating background from the non-repeating foreground in a piece of audio mixture.
+    REPET-SIM is a generalization of REPET, which looks for similarities instead of periodicities.
+
+    References:
+
+        * Zafar Rafii and Bryan Pardo. "Audio Separation System and Method," US20130064379 A1, US 13/612,413, March 14, 2013
+        * Zafar Rafii and Bryan Pardo. "Music/Voice Separation using the Similarity Matrix," 13th International Society on
+          Music Information Retrieval, Porto, Portugal, October 8-12, 2012.
+
+    See Also:
+        http://music.eecs.northwestern.edu/research.php?project=repet
+
+    Parameters:
             audioSignal (AudioSignal): audio mixture (M by N) containing M channels and N time samples
             Type (RepetType): Variant of Repet algorithm to perform.
             windowAttributes (WindowAttributes): WindowAttributes object describing the window used in the repet
@@ -46,38 +41,10 @@
             MaxPeriod (Optional[float]): Used for RepetType.ORIGINAL. Only used if Period is not provided. Defaults to
              min(8, self.Mixture.SignalLength/3)
 
-        """
-
-    def __init__(self, audioSignal, Type=None, windowAttributes=None, sampleRate=None,
-                 similarityThreshold=None, MinDistanceBetweenFrames=None, MaxRepeatingFrames=None,
-                 MinPeriod=None, MaxPeriod=None, Period=None, HighPassCutoff=None):
-
-=======
-    This class implements the REpeating Pattern Extraction Technique algorithm using the
-    Similarity Matrix (REPET-SIM). REPET is a simple method for separating the repeating
-    background from the non-repeating foreground in a piece of audio mixture.
-    REPET-SIM is a generalization of REPET, which looks for similarities instead of
-    periodicities.
-
-    See http://music.eecs.northwestern.edu/research.php?project=repet
-
-    References:
-    [1] Zafar Rafii and Bryan Pardo. "Audio Separation System and Method,"
-        US20130064379 A1, US 13/612,413, March 14, 2013.
-    [2] Zafar Rafii and Bryan Pardo.
-        "Music/Voice Separation using the Similarity Matrix,"
-        13th International Society on Music Information Retrieval,
-        Porto, Portugal, October 8-12, 2012.
-
-    Authors: Fatameh Pishdadian and Ethan Manilow
-    Interactive Audio Lab
-    Northwestern University, 2015
-
     """
     def __init__(self, audio_signal, repet_type=None, window_attributes=None, sample_rate=None,
                  similarity_threshold=None, min_distance_between_frames=None, max_repeating_frames=None,
                  min_period=None, max_period=None, period=None, high_pass_cutoff=None):
->>>>>>> 6414b039
         self.__dict__.update(locals())
         super(Repet, self).__init__(window_attributes=window_attributes, sample_rate=sample_rate,
                                     audio_signal=audio_signal)
@@ -115,39 +82,13 @@
         self.verbose = False
 
     # @property
-<<<<<<< HEAD
-    def Run(self):
+    def run(self):
         """Runs the REPET algorithm
 
         Returns:
             y (AudioSignal): repeating background (M by N) containing M channels and N time samples
             (the corresponding non-repeating foreground is equal to x-y)
 
-=======
-    def run(self):
-        """
-        This runs the REPET algorithm
-        
-        Inputs:
-        x: audio mixture (M by N) containing M channels and N time samples
-        fs: sampling frequency of the audio signal
-        specparam (optional): list containing do_STFT parameters including in order the window length,
-                              window type, overlap in # of samples, and # of fft points.
-                              default: window length: 40 mv
-                                       window type: Hamming
-                                       overlap: window length/2
-                                       num_fft_bins: window length
-        par: (optional) Numpy array containing similarity parameters (3 values) (default: [0,1,100])
-              -- par[0]: minimum threshold (in [0,1]) for the similarity measure 
-                  within repeating frames
-              -- par[1]: minimum distance (in seconds) between repeating frames
-              -- par[2]: maximum number of repeating frames for the median filter 
-             
-        Output:
-        y: repeating background (M by N) containing M channels and N time samples
-           (the corresponding non-repeating foreground is equal to x-y)
-           
->>>>>>> 6414b039
         EXAMPLE:
              ::
             signal = nussl.AudioSignal(pathToInputFile='inputName.wav')
@@ -219,38 +160,24 @@
             self.complex_spectrum = self.complex_spectrum[:, :, np.newaxis]
             self.real_spectrum = self.real_spectrum[:, :, np.newaxis]
 
-<<<<<<< HEAD
-    def GetSimilarityMatrix(self):
+    def get_similarity_matrix(self):
         """Calculates and returns the similarity matrix for the audio file associated with this object
 
         Returns:
              V (np.array): similarity matrix for the audio file.
 
-=======
-    def get_similarity_matrix(self):
-        """
-        Calculates and returns the similarity matrix for the audio file associated with this object
-        :return: similarity matrix
->>>>>>> 6414b039
         """
         self._compute_spectrum()
         V = np.mean(self.real_spectrum, axis=2)
         self.similarity_matrix = self.compute_similarity_matrix(V)
         return self.similarity_matrix
 
-<<<<<<< HEAD
-    def GetBeatSpectrum(self):
+    def get_beat_spectrum(self):
         """Calculates and returns the beat spectrum for the audio file associated with this object
 
         Returns:
             B (np.array): beat spectrum for the audio file
 
-=======
-    def get_beat_spectrum(self):
-        """
-        Calculates and returns the beat spectrum for the audio file associated with this object
-        :return: beat spectrum
->>>>>>> 6414b039
         """
         self._compute_spectrum()
         self.beat_spectrum = self.compute_beat_spectrum(np.mean(self.real_spectrum ** 2, axis=2))
@@ -326,13 +253,8 @@
 
     def find_peaks(self, data, min_thr=0.5, min_dist=None, max_num=1):
         """
-<<<<<<< HEAD
         Receives a row vector array of positive numerical values (in [0,1]) and finds the peak values and corresponding
          indices.
-=======
-        The 'find_peaks' function receives a row vector array of positive numerical
-        values (in [0,1]) and finds the peak values and corresponding indices.
->>>>>>> 6414b039
         
         Parameters:
             data (np.array): row vector of real values (in [0,1])
@@ -370,8 +292,7 @@
         return peak_indices
 
     @staticmethod
-<<<<<<< HEAD
-    def ComputeRepeatingMaskSim(V, I):
+    def compute_repeating_mask_sim(V, I):
         """Computes the soft mask for the repeating part using the magnitude spectrogram and the similarity indices
 
         Parameters:
@@ -380,19 +301,6 @@
         Returns:
             M (np.array): 2D matrix (Lf by Lt) containing the soft mask for the repeating part. Elements of M take on
             values in [0,1]
-=======
-    def compute_repeating_mask_sim(V, I):
-        """
-            Computes the soft mask for the repeating part using
-            the magnitude spectrogram and the similarity indices
-
-            Inputs:
-            V: 2D matrix containing the magnitude spectrogram of a signal (Lf by Lt)
-            I: array containing similarity indices for all time frames
-            Output:
-            M: 2D matrix (Lf by Lt) containing the soft mask for the repeating part,
-            elements of M take on values in [0,1]
->>>>>>> 6414b039
          """
 
         Lf, Lt = np.shape(V)
@@ -411,9 +319,8 @@
         return M
 
     @staticmethod
-<<<<<<< HEAD
-    def ComputeBeatSpectrum(X):
-        """Computes the beat spectrum; averages (over freq.s) the autocorrelation matrix of a one-sided spectrogram.
+    def compute_beat_spectrum(X):
+        """Computes the beat spectrum averages (over freq.s) the autocorrelation matrix of a one-sided spectrogram.
 
          The autocorrelation matrix is computed by taking the autocorrelation of each row of the spectrogram and
          dismissing the symmetric half.
@@ -422,19 +329,6 @@
             X (np.array): 2D matrix containing the one-sided power spectrogram of the audio signal (Lf by Lt)
         Returns:
             b (np.array): array containing the beat spectrum based on the power spectrogram
-=======
-    def compute_beat_spectrum(X):
-        """
-        The compute_beat_spectrum function computes the beat spectrum, which is the average (over freq.s)
-        of the autocorrelation matrix of a one-sided spectrogram. The autocorrelation
-        matrix is computed by taking the autocorrelation of each row of the spectrogram
-        and dismissing the symmetric half.
-
-        Input:
-        X: 2D matrix containing the one-sided power spectrogram of the audio signal (Lf by Lt)
-        Output:
-        b: beat spectrum
->>>>>>> 6414b039
         """
         # compute the row-wise autocorrelation of the input spectrogram
         Lf, Lt = X.shape
@@ -450,8 +344,7 @@
         return b
 
     @staticmethod
-<<<<<<< HEAD
-    def FindRepeatingPeriod(beat_spectrum, min_period, max_period):
+    def find_repeating_period(beat_spectrum, min_period, max_period):
         """Computes the repeating period of the sound signal using the beat spectrum.
 
         Parameters:
@@ -460,16 +353,6 @@
             max_period (int): maximum possible period value
         Returns:
              period (int) : The period of the sound signal
-=======
-    def find_repeating_period(beat_spectrum, min_period, max_period):
-        """
-        The find_repeating_period function computes the repeating period of the sound signal
-        using the beat spectrum calculated from the spectrogram.
-        :param beat_spectrum: input beat spectrum array
-        :param min_period: minimum possible period value
-        :param max_period: maximum possible period value
-        :return: period
->>>>>>> 6414b039
         """
 
         beat_spectrum = beat_spectrum[1:]  # discard the first element of beat_spectrum (lag 0)
@@ -479,8 +362,7 @@
         return period
 
     @staticmethod
-<<<<<<< HEAD
-    def ComputeRepeatingMaskBeat(V, p):
+    def compute_repeating_mask_with_beat_spectrum(V, p):
         """Computes the soft mask for the repeating part using the magnitude spectrogram and the repeating period
 
         Parameters:
@@ -490,19 +372,6 @@
             M (np.array): 2D matrix (Lf by Lt) containing the soft mask for the repeating part, elements of M take on
             values in [0,1]
 
-=======
-    def compute_repeating_mask_with_beat_spectrum(V, p):
-        """
-        The compute_repeating_mask_with_beat_spectrum function computes the soft mask for the repeating part using
-        the magnitude spectrogram and the repeating period
-
-        Inputs:
-        V: 2D matrix containing the magnitude spectrogram of a signal (Lf by Lt)
-        p: repeating period measured in # of time frames
-        Output:
-        M: 2D matrix (Lf by Lt) containing the soft mask for the repeating part,
-           elements of M take on values in [0,1]
->>>>>>> 6414b039
         """
 
         Lf, Lt = V.shape
@@ -530,8 +399,7 @@
         result /= self.window_attributes.window_overlap
         return np.ceil(result)
 
-<<<<<<< HEAD
-    def Plot(self, outputFile):
+    def plot(self, outputFile, **kwargs):
         """ NOT YET IMPLEMENTED. Plots REPET results and saves to file.
 
         Raises:
@@ -544,7 +412,7 @@
         """
         raise NotImplementedError('You shouldn\'t be calling this yet...')
 
-    def MakeAudioSignals(self):
+    def make_audio_signals(self):
         """ Returns the background and foreground audio signals
 
         Returns:
@@ -554,14 +422,7 @@
                 * Foreground: Audio signal with the calculated foreground track
 
         """
-        self.fgnd = self.Mixture - self.bkgd
-=======
-    def plot(self, outputFile, **kwargs):
-        raise NotImplementedError('You shouldn\'t be calling this yet...')
-
-    def make_audio_signals(self):
         self.fgnd = self.audio_signal - self.bkgd
->>>>>>> 6414b039
         return [self.bkgd, self.fgnd]
 
 
