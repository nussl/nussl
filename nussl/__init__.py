--- conflicted
+++ resolved
@@ -8,13 +8,9 @@
 from Duet import Duet
 from Nmf import Nmf, DistanceType
 from Repet import Repet, RepetType
-<<<<<<< HEAD
-from .version import version as __version__
-=======
 
 
 __version__ = '0.1.5a2'
->>>>>>> c37ce3ed
 
 __title__ = 'nussl'
 __description__ = 'A flexible sound source separation library.'
