--- conflicted
+++ resolved
@@ -1,8 +1,5 @@
-<<<<<<< HEAD
-=======
 #!/usr/bin/env python
 # -*- coding: utf-8 -*-
->>>>>>> 23828aad
 """
 A repository containing all of the constants frequently used in
 this source separation stuff.
