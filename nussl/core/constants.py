#!/usr/bin/env python
# -*- coding: utf-8 -*-
"""
A repository containing all of the constants frequently used in
this wacky, mixed up source separation stuff.
"""
import scipy.signal
from six.moves.urllib_parse import urljoin

__all__ = ['DEFAULT_SAMPLE_RATE', 'DEFAULT_WIN_LEN_PARAM', 'DEFAULT_BIT_DEPTH',
           'DEFAULT_MAX_VAL', 'EPSILON', 'MAX_FREQUENCY',
           'WINDOW_HAMMING', 'WINDOW_RECTANGULAR', 'WINDOW_HANN',
           'WINDOW_BLACKMAN', 'WINDOW_TRIANGULAR', 'WINDOW_DEFAULT',
           'ALL_WINDOWS', 'NUMPY_JSON_KEY', 'LEN_INDEX', 'CHAN_INDEX',
           'STFT_VERT_INDEX', 'STFT_LEN_INDEX', 'STFT_CHAN_INDEX']

DEFAULT_SAMPLE_RATE = 44100  #: (int): Default sample rate. 44.1 kHz, CD-quality
DEFAULT_WIN_LEN_PARAM = 0.04  #: (float): Default window length. 40ms
DEFAULT_WIN_LENGTH = 2048  #: (int): Default window length, 2048 samples.
DEFAULT_BIT_DEPTH = 16  #: (int): Default bit depth. 16-bits, CD-quality
DEFAULT_MAX_VAL = 2 ** 16  #: (int): Max value of 16-bit audio file (unsigned)
EPSILON = 1e-16  #: (float): epsilon for determining small values
<<<<<<< HEAD
MAX_FREQUENCY = DEFAULT_SAMPLE_RATE // 2  #: (int): Maximum frequency. 22050 Hz

WINDOW_HAMMING = scipy.signal.hamming.__name__  #: (str): Hamming window. 'hamming'
WINDOW_RECTANGULAR = "rectangular"  #: (str): Rectangular window. 'rectangular'
WINDOW_HANN = scipy.signal.hann.__name__  #: (str): Hann window. 'hann'
WINDOW_BLACKMAN = scipy.signal.blackman.__name__  #: (str): Blackman window. 'blackman'
WINDOW_TRIANGULAR = "triangular"  #: (str): Triangular window. 'triangular'
=======
MAX_FREQUENCY = DEFAULT_SAMPLE_RATE // 2  #: (int): Maximum frequency representable. 22050 Hz

WINDOW_HAMMING = scipy.signal.hamming.__name__  #: (str): Name for calling Hamming window. 'hamming'
WINDOW_RECTANGULAR = 'rectangular'  #: (str): Name for calling Rectangular window. 'rectangular'
WINDOW_HANN = scipy.signal.hann.__name__  #: (str): Name for calling Hann window. 'hann'
WINDOW_BLACKMAN = scipy.signal.blackman.__name__  #: (str): Name for calling Blackman window. 'blackman'
WINDOW_TRIANGULAR = 'triangular'  #: (str): Name for calling Triangular window. 'triangular'
>>>>>>> 081c1a62

WINDOW_DEFAULT = WINDOW_HAMMING  #: (str): Default window, Hamming.
ALL_WINDOWS = [WINDOW_HAMMING, WINDOW_RECTANGULAR, WINDOW_HANN, WINDOW_BLACKMAN, WINDOW_TRIANGULAR]
"""list(str): list of all available windows in *nussl*
"""

NUMPY_JSON_KEY = "py/numpy.ndarray"  #: (str): key used when turning numpy arrays into json

BINARY_MASK = 'binary'
""" String alias for setting this object to return :class:`separation.masks.binary_mask.BinaryMask` objects
"""

SOFT_MASK = 'soft'
""" String alias for setting this object to return :class:`separation.masks.soft_mask.SoftMask` objects
"""

# ############# Array Indices ############# #

# audio_data
LEN_INDEX  = 1  #: (int): Index of the number of samples in an audio signal. Used in :ref:`audio_signal`
CHAN_INDEX = 0  #: (int): Index of the number of channels in an audio signal. Used in :ref:`audio_signal`

# stft_data
STFT_VERT_INDEX = 0
"""
(int) Index of the number of frequency (vertical) values in a time-frequency representation. 
Used in :ref:`audio_signal` and in :ref:`mask_base`.
"""
STFT_LEN_INDEX  = 1
"""
(int) Index of the number of time (horizontal) hops in a time-frequency representation. 
Used in :ref:`audio_signal` and in :ref:`mask_base`.
"""
STFT_CHAN_INDEX = 2
"""
(int) Index of the number of channels in a time-frequency representation. 
Used in :ref:`audio_signal` and in :ref:`mask_base`.
"""

# ############# nussl-extras urls ############# #

NUSSL_EFZ_BASE_URL = 'http://nussl.ci.northwestern.edu/'
NUSSL_EFZ_STATIC_BASE_URL = urljoin(NUSSL_EFZ_BASE_URL, 'static/')
NUSSL_EFZ_AUDIO_URL = urljoin(NUSSL_EFZ_STATIC_BASE_URL, 'audio/')
NUSSL_EFZ_MODELS_URL = urljoin(NUSSL_EFZ_STATIC_BASE_URL, 'trained_models/')
NUSSL_EFZ_BENCHMARKS_URL = urljoin(NUSSL_EFZ_STATIC_BASE_URL, 'benchmarks/')
NUSSL_EFZ_AUDIO_METADATA_URL = urljoin(NUSSL_EFZ_BASE_URL, 'audio-metadata.json')
NUSSL_EFZ_BENCHMARK_METADATA_URL = urljoin(NUSSL_EFZ_BASE_URL, 'benchmark-metadata.json')
NUSSL_EFZ_MODEL_METADATA_URL = urljoin(NUSSL_EFZ_BASE_URL, 'model-metadata.json')

<<<<<<< HEAD
USE_LIBROSA_STFT = False  #: (bool): Whether *nussl* will default to librosa stft.
=======
USE_LIBROSA_STFT = False  #: (bool): Whether *nussl* will use librosa's stft function by default
>>>>>>> 081c1a62


# ############# MUSDB interface ############### #
STEM_TARGET_DICT = {'vocals': {'vocals': 1},
                    'drums': {'drums': 1},
                    'bass': {'bass': 1},
                    'other': {'other': 1},
                    'accompaniment': {'bass': 1, 'drums': 1, 'other': 1}}

VOX_ACC_DICT = {'vocals': {'vocals': 1}, 'accompaniment': {'accompaniment': 1}}<|MERGE_RESOLUTION|>--- conflicted
+++ resolved
@@ -20,7 +20,6 @@
 DEFAULT_BIT_DEPTH = 16  #: (int): Default bit depth. 16-bits, CD-quality
 DEFAULT_MAX_VAL = 2 ** 16  #: (int): Max value of 16-bit audio file (unsigned)
 EPSILON = 1e-16  #: (float): epsilon for determining small values
-<<<<<<< HEAD
 MAX_FREQUENCY = DEFAULT_SAMPLE_RATE // 2  #: (int): Maximum frequency. 22050 Hz
 
 WINDOW_HAMMING = scipy.signal.hamming.__name__  #: (str): Hamming window. 'hamming'
@@ -28,15 +27,6 @@
 WINDOW_HANN = scipy.signal.hann.__name__  #: (str): Hann window. 'hann'
 WINDOW_BLACKMAN = scipy.signal.blackman.__name__  #: (str): Blackman window. 'blackman'
 WINDOW_TRIANGULAR = "triangular"  #: (str): Triangular window. 'triangular'
-=======
-MAX_FREQUENCY = DEFAULT_SAMPLE_RATE // 2  #: (int): Maximum frequency representable. 22050 Hz
-
-WINDOW_HAMMING = scipy.signal.hamming.__name__  #: (str): Name for calling Hamming window. 'hamming'
-WINDOW_RECTANGULAR = 'rectangular'  #: (str): Name for calling Rectangular window. 'rectangular'
-WINDOW_HANN = scipy.signal.hann.__name__  #: (str): Name for calling Hann window. 'hann'
-WINDOW_BLACKMAN = scipy.signal.blackman.__name__  #: (str): Name for calling Blackman window. 'blackman'
-WINDOW_TRIANGULAR = 'triangular'  #: (str): Name for calling Triangular window. 'triangular'
->>>>>>> 081c1a62
 
 WINDOW_DEFAULT = WINDOW_HAMMING  #: (str): Default window, Hamming.
 ALL_WINDOWS = [WINDOW_HAMMING, WINDOW_RECTANGULAR, WINDOW_HANN, WINDOW_BLACKMAN, WINDOW_TRIANGULAR]
@@ -87,11 +77,7 @@
 NUSSL_EFZ_BENCHMARK_METADATA_URL = urljoin(NUSSL_EFZ_BASE_URL, 'benchmark-metadata.json')
 NUSSL_EFZ_MODEL_METADATA_URL = urljoin(NUSSL_EFZ_BASE_URL, 'model-metadata.json')
 
-<<<<<<< HEAD
 USE_LIBROSA_STFT = False  #: (bool): Whether *nussl* will default to librosa stft.
-=======
-USE_LIBROSA_STFT = False  #: (bool): Whether *nussl* will use librosa's stft function by default
->>>>>>> 081c1a62
 
 
 # ############# MUSDB interface ############### #
