"""
While *nussl* does not come with any data sets, it does have the capability to interface with
many common source separation data sets used within the MIR and speech separation communities.
These data set "hooks" subclass BaseDataset and by default return AudioSignal objects in
labeled dictionaries for ease of use. Transforms can be applied to these datasets for use
in machine learning pipelines.
"""
import collections
import os
import yaml
<<<<<<< HEAD
import numpy as np
import pretty_midi
=======
try:
    from yaml import CLoader as Loader, CDumper as Dumper
except ImportError:
    from yaml import Loader, Dumper
>>>>>>> 2b157f58

from .. import musdb
import jams

from ..core import constants, utils
from .base_dataset import BaseDataset, DataSetException


class MUSDB18(BaseDataset):
    """
    Hook for MUSDB18. Uses the musdb.DB object to access the
    dataset. If ``download=True``, then the 7s snippets of each track
    are downloaded to ``self.folder``. If no folder is given, then
    the tracks are downloaded to ~/.nussl/musdb18. 
    
    Getting an item from this dataset with no transforms returns the 
    following dictionary:

    .. code-block:: none

        {
            'mix': [AudioSignal object containing mix audio],
            'source': {
                'bass': [AudioSignal object containing vocals],
                'drums': [AudioSignal object containing drums],
                'other': [AudioSignal object containing other],
                'vocals': [AudioSignal object containing vocals],
            }
            'metadata': {
                'labels': ['bass', 'drums', 'other', 'vocals']
            }
        }
    
    Args:
        folder (str, optional): Location that should be processed to produce the 
            list of files. Defaults to None.
        is_wav (bool, optional):  Expect subfolder with wav files for each source 
            instead of stems, defaults to False.
        download (bool, optional): Download sample version of MUSDB18 which 
            includes 7s excerpts. Defaults to False.
        subsets (list, optional): Select a musdb subset train or test. 
            Defaults to ['train', 'test'] (all tracks).
        split (str, optional): When subset train is loaded, split selects the 
            train/validation split. split=’train’ loads the training split, 
            `split=’valid’ loads the validation split. split=None applies no 
            splitting. Defaults to None.
        **kwargs: Any additional arguments that are passed up to BaseDataset 
            (see ``nussl.datasets.BaseDataset``).
    """
    DATASET_HASHES = {
        "musdb": "56777516ad56fe6a8590badf877e6be013ff932c010e0fbdb0aba03ef878d4cd",
    }
    
    def __init__(self, folder=None, is_wav=False, download=False,
                 subsets=None, split=None, **kwargs):
        subsets = ['train', 'test'] if subsets is None else subsets
        if folder is None:
            folder = os.path.join(
                constants.DEFAULT_DOWNLOAD_DIRECTORY, 'musdb18'
            )
        self.musdb = musdb.DB(root=folder, is_wav=is_wav, download=download, 
                              subsets=subsets, split=split)
        super().__init__(folder, **kwargs)

    def get_items(self, folder):
        items = range(len(self.musdb))
        return list(items)

    def process_item(self, item):
        track = self.musdb[item]
        mix, sources = utils.musdb_track_to_audio_signals(track)
        self._setup_audio_signal(mix)
        for source in list(sources.values()):
            self._setup_audio_signal(source)
        
        output = {
            'mix': mix,
            'sources': sources,
            'metadata': {
                'labels': ['bass', 'drums', 'other', 'vocals']
            }
        }
        return output


class MixSourceFolder(BaseDataset):
    """
    This dataset expects your data to be formatted in the following way:

    .. code-block:: none

        data/
            mix/
                [file0].wav
                [file1].wav
                [file2].wav
                ...
            [label0]/
                [file0].wav
                [file1].wav
                [file2].wav
                ...
            [label1]/
                [file0].wav
                [file1].wav
                [file2].wav
                ...
            [label2]/
                [file0].wav
                [file1].wav
                [file2].wav
                ...
            ...

    Note that the the filenames match between the mix folder and each source folder.
    The source folder names can be whatever you want. Given a file in the 
    ``self.mix_folder`` folder, this dataset will look up the corresponding files 
    with the same name in the source folders. These are the source audio files. 
    The sum of the sources should equal the mixture. Each source will be labeled 
    according to the folder name it comes from.

    Getting an item from this dataset with no transforms returns the 
    following dictionary:

    .. code-block:: none

        {
            'mix': [AudioSignal object containing mix audio],
            'source': {
                '[label0]': [AudioSignal object containing label0 audio],
                '[label1]': [AudioSignal object containing label1 audio],
                '[label2]': [AudioSignal object containing label2 audio],
                '[label3]': [AudioSignal object containing label3 audio],
                ...
            }
            'metadata': {
                'labels': ['label0', 'label1', 'label2', 'label3']
            }
        }


    Args:
        folder (str, optional): Location that should be processed to produce the 
            list of files. Defaults to None.
        mix_folder (str, optional): Folder to look in for mixtures. Defaults to 'mix'.
        source_folders (list, optional): List of folders to look in for sources. 
            Path is defined relative to folder. If None, all folders other than 
            mix_folder are treated as the source folders. Defaults to None.
        ext (list, optional): Audio extensions to look for in mix_folder. 
            Defaults to ['.wav', '.flac', '.mp3'].
        **kwargs: Any additional arguments that are passed up to BaseDataset 
            (see ``nussl.datasets.BaseDataset``).
    """
    def __init__(self, folder, mix_folder='mix', source_folders=None, sample_rate=None,
                 ext=None, make_mix=False, **kwargs):
        self.mix_folder = mix_folder
        self.source_folders = source_folders
        self.ext = ['.wav', '.flac', '.mp3'] if ext is None else ext
        self.make_mix = make_mix
        super().__init__(folder, **kwargs)

    def get_items(self, folder):
        if self.source_folders is None:
            self.source_folders = sorted([
                f for f in os.listdir(folder)
                if os.path.isdir(os.path.join(folder, f))
                and f != self.mix_folder
            ])

        if self.make_mix:
            mix_folder = os.path.join(folder, self.source_folders[0])
        else:
            mix_folder = os.path.join(folder, self.mix_folder)
        items = sorted([
            x for x in os.listdir(mix_folder)
            if os.path.splitext(x)[1] in self.ext
        ])
        return items

    def get_mix_and_sources(self, item):
        sources = {}
        for k in self.source_folders:
            source_path = os.path.join(self.folder, k, item)
            if os.path.exists(source_path):
                sources[k] = self._load_audio_file(source_path)
        
        if self.make_mix:
            mix = sum(list(sources.values()))
        else:
            mix_path = os.path.join(self.folder, self.mix_folder, item)
            mix = self._load_audio_file(mix_path)
        return mix, sources

    def process_item(self, item):
        mix, sources = self.get_mix_and_sources(item)
        output = {
            'mix': mix,
            'sources': sources,
            'metadata': {
                'labels': self.source_folders
            }
        }
        return output

class Scaper(BaseDataset):
    """
    Source separation datasets can be generated using Scaper, a library for
    automatic soundscape generation. Datasets that are generated with Scaper
    can be fed into this class easily. Scaper generates a large list of JAMS
    files which specify the parameters of the soundscape. If the soundscape is
    generated with `save_isolated_events=True`, then the audio corresponding
    to each event in the soundscape will be saved as well.

    Below is an example of using Scaper to generate a small dataset of 10 
    mixtures with 2 sources each. The generated dataset can then be immediately
    loaded into an instance of ``nussl.datasets.Scaper`` for integration into
    a training or evaluation pipeline.

    The sources are output in a dictionary that looks like this:

    .. code-block:: none

        data['sources] = {
            '{label}::{count}': AudioSignal,
            '{label}::{count}': AudioSignal,
            ...
        }

    For example:

    .. code-block:: none

        data['sources] = {
            'siren::0': AudioSignal,
            'siren::1': AudioSignal,
            'car_horn::0': AudioSignal,
            ...
        }

    Getting an item from this dataset with no transforms returns the 
    following dictionary:

    .. code-block:: none

        {
            'mix': [AudioSignal object containing mix audio],
            'source': {
                '[label0::count]': [AudioSignal object containing label0 audio],
                '[label1::count]': [AudioSignal object containing label1 audio],
                '[label2::count]': [AudioSignal object containing label2 audio],
                '[label3::count]': [AudioSignal object containing label3 audio],
                ...
            }
            'metadata': {
                'jams': [the content of the jams file used to generate the soundscape]
                'labels': ['label0', 'label1', 'label2', 'label3']
            }
        }


    Example of generating a Scaper dataset and then loading it with nussl:

    >>> n_sources = 2
    >>> n_mixtures = 10
    >>> duration = 3
    >>> ref_db = -40
    >>> fg_path = '/path/to/foreground/'
    >>> output_dir = '/output/path'
    >>> for i in range(n_mixtures):
    >>>     sc = scaper.Scaper(
    >>>         duration, fg_path, fg_path, random_state=i)
    >>>     sc.ref_db = ref_db
    >>>     sc.sr = 16000
    >>>     for j in range(n_sources):
    >>>         sc.add_event(
    >>>             label=('choose', []),
    >>>             source_file=('choose', []),
    >>>             source_time=('const', 0),
    >>>             event_time=('const', 0),
    >>>             event_duration=('const', duration),
    >>>             snr=('const', 0),
    >>>             pitch_shift=None,
    >>>             time_stretch=None
    >>>         )
    >>>     audio_path = os.path.join(output_dir, f'{i}.wav')
    >>>     jams_path = os.path.join(output_dir, f'{i}.jams')
    >>>     sc.generate(audio_path, jams_path, save_isolated_events=True)
    >>> dataset = nussl.datasets.Scaper(output_dir)
    >>> dataset[0] # contains mix, sources, and metadata corresponding to 0.jams.
        
    Raises:
        DataSetException: if Scaper dataset wasn't saved with isolated event audio.
    """
    def get_items(self, folder):
        items = sorted([
            x for x in os.listdir(folder)
            if os.path.splitext(x)[1] in ['.jams']
        ])
        return items

    def _get_info_from_item(self, item):
        jam = jams.load(os.path.join(self.folder, item))
        ann = jam.annotations.search(namespace='scaper')[0]
        mix_path = ann.sandbox.scaper['soundscape_audio_path']
        source_paths = ann.sandbox.scaper['isolated_events_audio_path']
        return jam, ann, mix_path, source_paths

    def process_item(self, item):
        jam, ann, mix_path, source_paths = self._get_info_from_item(item)
        if not source_paths:
            raise DataSetException(
                "No paths to isolated events found! Did you generate "
                "the soundscape with save_isolated_events=True?")

        mix = self._load_audio_file(mix_path)
        sources = {}

        for event_spec, event_audio_path in zip(ann, source_paths):
            label = event_spec.value['label']
            label_count = 0
            for k in sources:
                if label in k:
                    label_count += 1
            label = f"{label}::{label_count}"
            sources[label] = self._load_audio_file(event_audio_path)

        output = {
            'mix': mix,
            'sources': sources,
            'metadata': {
                'scaper': jam,
                'labels': ann.sandbox.scaper['fg_labels'],
            }
        }
        return output

class OnTheFly(BaseDataset):
    """
    Hook for a dataset that creates mixtures on the fly from source
    data. The function that creates the mixture is a closure which
    is defined by the end-user. The number of mixtures in the 
    dataset is also defined by the end-user. The mix closure function
    should take two arguments - the dataset object and the index of the 
    item being processed - and the output of the mix closure should be a 
    dictionary containing at least a 'mix', 'sources' and (optionally) 
    a 'metadata' key, or other keys that can be defined up to you. 
    Here's an example of a closure, which can be configured via 
    variable scoping:
    
    >>>  def make_sine_wave(freq, sample_rate, duration):
    >>>      dt = 1 / sample_rate
    >>>      x = np.arange(0.0, duration, dt)
    >>>      x = np.sin(2 * np.pi * freq * x)
    >>>      return x
    >>>  n_sources = 2
    >>>  duration = 3
    >>>  sample_rate = 44100
    >>>  min_freq, max_freq = 110, 1000
    >>>  def make_mix(dataset, i):
    >>>      sources = {}
    >>>      freqs = []
    >>>      for i in range(n_sources):
    >>>          freq = np.random.randint(min_freq, max_freq)
    >>>          freqs.append(freq)
    >>>          source_data = make_sine_wave(freq, sample_rate, duration)
    >>>          source_signal = dataset._load_audio_from_array(
    >>>              audio_data=source_data, sample_rate=sample_rate)
    >>>          sources[f'sine{i}'] = source_signal * 1 / n_sources
    >>>      mix = sum(sources.values())
    >>>      output = {
    >>>          'mix': mix,
    >>>          'sources': sources,
    >>>          'metadata': {
    >>>              'frequencies': freqs    
    >>>          }    
    >>>      }
    >>>      return output
    >>>  dataset = nussl.datasets.OnTheFly(make_mix, 10)

    Args:
        mix_closure (function): A closure that determines how to create
          a single mixture, given the index. It has a strict input 
          signature (the index is given as an int) and a strict output
          signature (a dictionary containing a 'mix' and 'sources') key.
        num_mixtures (int): Number of mixtures that will be created on
          the fly. This determines one 'run' thrugh the dataset, or an 
          epoch.
        kwargs: Keyword arguments to BaseDataset.
    """
    def __init__(self, mix_closure, num_mixtures, **kwargs):
        self.num_mixtures = num_mixtures
        self.mix_closure = mix_closure

        super().__init__('none', **kwargs)

    def get_items(self, folder):
        return list(range(self.num_mixtures))
    
    def process_item(self, item):
        output = self.mix_closure(self, item)
        if not isinstance(output, dict):
            raise DataSetException("output of mix_closure must be a dict!")
        if 'mix' not in output or 'sources' not in output:
            raise DataSetException(
                "output of mix_closure must be a dict containing "
                "'mix', 'sources' as keys!")
        return output

class FUSS(Scaper):
    """
    The Free Universal Sound Separation (FUSS) Dataset is a database of arbitrary 
    sound mixtures and source-level references, for use in experiments on 
    arbitrary sound separation. 

    This is the official sound separation data for the DCASE2020 Challenge Task 4: 
    Sound Event Detection and Separation in Domestic Environments.

    This is a hook for reading in this dataset, and making sure that the mix and 
    source paths are massaged to be relative paths.

    References:

    [1]  Scott Wisdom, Hakan Erdogan, Daniel P. W. Ellis, Romain Serizel, 
    Nicolas Turpault, Eduardo Fonseca, Justin Salamon, Prem Seetharaman, 
    John R. Hershey, "What's All the FUSS About Free Universal Sound Separation 
    Data?", 2020, in preparation.

    [2] Eduardo Fonseca, Jordi Pons, Xavier Favory, Frederic Font Corbera, 
    Dmitry Bogdanov, Andrés Ferraro, Sergio Oramas, Alastair Porter, and 
    Xavier Serra. "Freesound Datasets: A Platform for the Creation of Open Audio 
    Datasets." International Society for Music Information Retrieval Conference 
    (ISMIR), pp. 486–493. Suzhou, China, 2017.
    
    Args:
        root (str): Folder where the FUSS data is. Either points to ssdata or 
          ssdata_reverb.
        split (str): Either the ``train``, ``validation``, or ``eval`` split. 
        kwargs: Additional keyword arguments to BaseDataset.
    """
    def __init__(self, root, split='train', **kwargs):
        if split not in ['train', 'validation', 'eval']:
            raise DataSetException(
                f"split '{split}' not one of the accepted splits: "
                f"'train', 'validation', 'eval'.")
        
        folder = os.path.join(root, split)
        super().__init__(folder, sample_rate=16000, strict_sample_rate=True, 
                         **kwargs)

    def _get_info_from_item(self, item):
        path_to_item = os.path.join(self.folder, item)
        item_base_name = os.path.splitext(item)[0]

        jam = jams.load(path_to_item)
        ann = jam.annotations.search(namespace='scaper')[0]
        mix_path = ann.sandbox.scaper['soundscape_audio_path']
        source_paths = ann.sandbox.scaper['isolated_events_audio_path']

        mix_path = os.path.join(
            self.folder, item_base_name + mix_path.split(item_base_name)[-1])
        for i, source_path in enumerate(source_paths):
            source_paths[i] = os.path.join(
                self.folder, item_base_name + source_path.split(item_base_name)[-1])

        return jam, ann, mix_path, source_paths


class WHAM(MixSourceFolder):
    """
    Hook for the WHAM dataset. Essentially subclasses MixSourceFolder but with presets
    that are helpful for WHAM, which as the following directory structure:

    .. code-block:: none

        [wav8k, wav16k]/
          [min, max]/
            [tr, cv, tt]/
                mix_both/
                mix_clean/
                mix_single/
                noise/
                s1/
                s2/
        wham_noise/
          tr/
          cv/
          tt/
          metadata/

    Args:
        root (str): Root of WHAM directory.
        mix_folder (str): Which folder is the mix? Either 'mix_clean', 'mix_both', or
          'mix_single'.
        mode (str): Either 'min' or 'max' mode.
        split (str): Split to use (tr, cv, or tt).
        sample_rate (int): Sample rate of audio, either 8000 or 16000.
    """
    MIX_TO_SOURCE_MAP = {
        'mix_clean': ['s1', 's2'],
        'mix_both': ['s1', 's2', 'noise'],
        'mix_single': ['s1'],
    }

    DATASET_HASHES = {
        "wav8k": "acd49e0dae066e16040c983d71cc5a8adb903abff6e5cbb92b3785a1997b7547", 
        "wav16k": "5691d6a35382f2408a99594f21d820b58371b5ea061841db37d548c0b8d6ec7f"
    }

    def __init__(self, root, mix_folder='mix_clean', mode='min', split='tr', 
                 sample_rate=8000, **kwargs):
        if mix_folder not in self.MIX_TO_SOURCE_MAP.keys():
            raise DataSetException(
                f"{mix_folder} must be in {list(self.MIX_TO_SOURCE_MAP.keys())}")
        if sample_rate not in [8000, 16000]:
            raise DataSetException(
                f"{sample_rate} not available for WHAM (only 8000 and 16000 Hz allowed)")
        if mode not in ['min', 'max']:
            raise DataSetException(
                f"{mode} not available, only 'min' or 'max' allowed.")
        if split not in ['tr', 'cv', 'tt']:
            raise DataSetException(
                f"{split} not available, must be one of 'tr' (train), "
                f"'cv' (validation), and 'tt' (test)")

        wav_folder = 'wav8k' if sample_rate == 8000 else 'wav16k'
        folder = os.path.join(root, wav_folder, mode, split)
        source_folders = self.MIX_TO_SOURCE_MAP[mix_folder]

        super().__init__(folder, mix_folder=mix_folder, source_folders=source_folders,
                         sample_rate=sample_rate, strict_sample_rate=True, **kwargs)

class Slakh(BaseDataset):
    """
<<<<<<< HEAD
    Hook for the Slakh dataset. Creates submixes of slakh according to a preprovided recipe.
=======
    Hook for the Slakh dataset. Returns a subset of sources from slakh according to a preprovided recipe.
>>>>>>> 2b157f58
    Slakh is expected to have the following directory structure:

    folder:
        Track00001:
            stems:
                S01.wav
                S02.wav
                ...
            MIDI:
                S01.mid
                S02.mid
                ...
            all_src.mid
            mix.wav
            metadata.yaml
        Track00002:
            ...

    Items returned from this hook will be a dictionary with the keys "mix" and "sources".
<<<<<<< HEAD
    "mix" will contain an AudioSignal which is a mix of all audio signals fonud in "sources". 
    "sources" will contain a dictionary, where each key is the name of a source found in `recipe`.
    If `make_submix=False` then the value is a list of AudioSignals categorized as the source. This
    list will be no longer than `max_tracks_per_src`.If `make_submix=True`, then each value will 
    be a submix of stems categorized as a source.

    If `midi=True`, then the returned dictionary will contain two more keys, "midi_mix" and 
    "midi_sources". The key "midi_mix" will contain a PrettyMIDI object containing the instruments 
    of all PrettyMIDI objects in "midi_sources".
    The key "midi_sources" will be a dictionary structured similarly to "sources" assuming `make_submix=False`,
    where the PrettyMIDI object found at self.items[i]["midi_sources"][key][j] will correspond with the 
    AudioSignal object found at self.items[i]["sources"][key][j].
=======
    "mix" will contain an AudioSignal which is a mix of all audio signals fonud in "sources".
    "sources" will contain a dictionary, where each key is the name of a source found in `recipe`.
    If `make_submix=False` then the value is a list of AudioSignals categorized as the source.
    For example, where `dataset` is a `Slakh` Object:

    >>> item = dataset[0]
    >>> type(item["sources"]["piano"])
    <class 'list'>
    >>> type(item["sources"]["piano"][0])
    <class 'nussl.core.audio_signal.AudioSignal'>

    This list will be no longer than `max_tracks_per_src`, if provided. If `make_submix=True`,
    then each value will be a submix of stems categorized as a source.

    >>> type(item["sources"]["piano"])
    <class 'nussl.core.audio_signal.AudioSignal'>

    If `midi=True`, then the returned dictionary will contain two more keys, "midi_mix" and
    "midi_sources". The key "midi_mix" will contain a PrettyMIDI object containing the instruments
    of all PrettyMIDI objects in "midi_sources".
    The key "midi_sources" will be a dictionary structured similarly to "sources" when `make_submix=False`,
    where the PrettyMIDI object found at self.items[i]["midi_sources"][key][j] will correspond with the
    AudioSignal object found at self.items[i]["sources"][key][j]. The MIDI files will NOT be submixed when
    `make_submix=True`, only the audio signals are.

    It is recommended that the user uses the LibYAML bindings for better performance when using the Slakh
    dataset. If it is installed on the user machine, it will be automatically used.
>>>>>>> 2b157f58

    Args:
        folder (str): Path to the root of the Slakh directory
        recipe (dict): Recipe for selecting and grouping sources in Slakh. Each key is a source type,
        and the value is a list of midi numbers that correspond with the source. For example,
        if you want a mix that only consists of bass and piano:

        recipe = {
            "bass": [32, 33, 34, 35, 36, 37, 38, 39],
            "piano": [0, 1, 2, 3, 4, 5, 6, 7]
        }
        For mappings between midi numbers and instrument types, please see:
        https://github.com/ethman/slakh-utils/blob/master/midi_inst_values/general_midi_inst_0based.txt

        program_key (str): Key indictating midi number of an instrument. default="program_num"
        midi (bool): If True, return PrettyMIDI objects. default=False
        max_tracks_per_src (int): Maximum number of tracks per source. If None, all tracks are included.
            default=None.
<<<<<<< HEAD
        min_acceptable_sources (int): Number of sources a song must have in the recipe to be included in 
=======
        min_acceptable_sources (int): Number of sources a song must have in the recipe to be included in
>>>>>>> 2b157f58
            `self.get_items()`. default=2
        make_submix (bool): If `True`, make submixes of each source. default=False.
    """
    def __init__(self, folder, recipe, program_key="program_num", max_tracks_per_src=None,
<<<<<<< HEAD
                min_acceptable_sources=2, midi=False, make_submix=False, transform=None, 
                sample_rate=None, stft_params=None, num_channels=None, strict_sample_rate=True, 
=======
                 min_acceptable_sources=2, midi=False, make_submix=False, transform=None,
                 sample_rate=None, stft_params=None, num_channels=None, strict_sample_rate=True,
>>>>>>> 2b157f58
                 cache_populated=False):
        self.sources = recipe.keys()
        self.recipe = {}
        for key, l in recipe.items():
            for val in l:
                if val in self.recipe.keys():
                    raise ValueError(f"MIDI program number {val} found in multiple source types!")
                self.recipe[val] = key
        self.program_key = program_key
        self.midi = midi
        self.make_submix = make_submix

        # min_acceptable_sources and max_tracks_per_src should be positive
        if max_tracks_per_src is not None and max_tracks_per_src <= 0:
            raise ValueError("`max_tracks_per_src` should be positive!")
        if min_acceptable_sources <= 0:
            raise ValueError("`min_acceptable_sources` should be positive!")

        self.max_tracks_per_src = max_tracks_per_src
        self.min_acceptable_sources = min_acceptable_sources
<<<<<<< HEAD
        
        super().__init__(folder, transform, sample_rate, stft_params, num_channels,
            strict_sample_rate, cache_populated)

        # TODO: If no mixes are found with the current setup, raise an error
        # I can't think of a scenario where someone would just want an empty slakh 
=======

        super().__init__(folder, transform, sample_rate, stft_params, num_channels,
            strict_sample_rate, cache_populated)

        # If no mixes are found with the current setup, raise an error
        # I can't think of a scenario where someone would just want an empty slakh
>>>>>>> 2b157f58
        # dataset. Run this by Prem and Ethan
        if not self.items:
            raise DataSetException(f"No Slakh tracks were found with the recipe: {recipe} "
         + f"and minimum acceptable instruments of {min_acceptable_sources}.")

    def get_items(self, folder):
        # Remove tracks with less than `self.min_acceptable_sources`
        def num_instruments_acceptable(path):
            path = os.path.join(folder, path)
<<<<<<< HEAD
            metadata = yaml.safe_load(open(os.path.join(path, 'metadata.yaml'), 'r'))
=======
            metadata = yaml.load(open(os.path.join(path, 'metadata.yaml'), 'r'), Loader=Loader)
>>>>>>> 2b157f58
            sources = set()
            for stem, data in metadata["stems"].items():
                if data[self.program_key] in self.recipe.keys():
                    sources.add(self.recipe[data[self.program_key]])
            return len(sources) >= self.min_acceptable_sources

        trackpaths = [os.path.join(folder, f) for f in os.listdir(folder)
<<<<<<< HEAD
            if num_instruments_acceptable(f)]
        
        return trackpaths
    

    def submix(self, sources, num_frames):
        for source, values in sources.items():
            sources[source] = (sum(values) if values else
                 self._load_audio_from_array(np.zeros((1, num_frames), dtype=np.float32)))
=======
                      if num_instruments_acceptable(f)]

        return trackpaths


    def submix(self, sources, num_frames):
        for source, values in sources.items():
            sources[source] = (
                sum(values) if values else
                self._load_audio_from_array(np.zeros((1, num_frames),
                                                     dtype=np.float32)))
>>>>>>> 2b157f58


    def process_item(self, srcs_dir):
        # Use the file's metadata and the submix recipe to gather all the
        # sources together.
<<<<<<< HEAD
        src_metadata = yaml.safe_load(open(os.path.join(srcs_dir, 'metadata.yaml'), 'r'))
        audio_dir = src_metadata["audio_dir"]
        midi_dir = src_metadata["midi_dir"]
        sources = {}
        for source in self.sources:
            sources[source] = []
            
=======

        src_metadata = yaml.load(open(os.path.join(srcs_dir, 'metadata.yaml'), 'r'), Loader=Loader)
        _, audio_dir = os.path.split(src_metadata["audio_dir"])
        _, midi_dir = os.path.split(src_metadata["midi_dir"])

        sources = {}
        for source in self.sources:
            sources[source] = []

>>>>>>> 2b157f58
        if self.midi:
            midi_sources = {}
            for source in self.sources:
                midi_sources[source] = []
            # read from file to collect metadata
            midi_mix = pretty_midi.PrettyMIDI(os.path.join(srcs_dir, "all_src.mid"))
            # clear out instruments
            midi_mix.instruments = []

        num_frames = None
<<<<<<< HEAD

=======
>>>>>>> 2b157f58
        stempaths = os.listdir(os.path.join(srcs_dir, audio_dir))
        n = len(stempaths)
        # Randomize the order of the stempaths
        stempaths = [stempaths[i] for i in np.random.choice(n, n, replace=False)]

        # Choose tracks for source at random order
        for s in stempaths:
<<<<<<< HEAD
            # Figure out which submix this source belongs to
=======
            # Figure out which user-defined group this source belongs to
>>>>>>> 2b157f58
            src_id = os.path.splitext(s)[0]
            midi_num = src_metadata['stems'][src_id][self.program_key]
            key = self.recipe.get(midi_num, None)

            # If the program number is associated with a source and the source
            # is not at the maximum number of tracks...
            if key and (self.max_tracks_per_src is None or
<<<<<<< HEAD
                    len(sources[key]) < self.max_tracks_per_src):
                # Load the wav file 
=======
                        len(sources[key]) < self.max_tracks_per_src):
                # Load the wav file
>>>>>>> 2b157f58
                wav_path = os.path.join(srcs_dir, audio_dir, s)
                src_wav = self._load_audio_file(wav_path)
                if num_frames is None:
                    num_frames = src_wav.signal_length
                # if midi, load midi files and update the midi mix.
                if self.midi:
                    midi_path = os.path.join(srcs_dir, midi_dir, src_id + ".mid")
                    src_midi = pretty_midi.PrettyMIDI(midi_path)
                    midi_sources[key].append(src_midi)
                    midi_mix.instruments += src_midi.instruments
                sources[key].append(src_wav)
<<<<<<< HEAD
        
=======

>>>>>>> 2b157f58
        if self.make_submix:
            self.submix(sources, num_frames)
            mix = sum([signal for signal in sources.values()])
        else:
            mix = sum([sum(signals) for signals in sources.values() if signals])

        return_dict = {
            "mix": mix,
            "sources": sources
        }
        if self.midi:
            return_dict["midi_mix"] = midi_mix
            return_dict["midi_sources"] = midi_sources
        return return_dict<|MERGE_RESOLUTION|>--- conflicted
+++ resolved
@@ -5,18 +5,12 @@
 labeled dictionaries for ease of use. Transforms can be applied to these datasets for use
 in machine learning pipelines.
 """
-import collections
 import os
 import yaml
-<<<<<<< HEAD
-import numpy as np
-import pretty_midi
-=======
 try:
     from yaml import CLoader as Loader, CDumper as Dumper
 except ImportError:
     from yaml import Loader, Dumper
->>>>>>> 2b157f58
 
 from .. import musdb
 import jams
@@ -550,11 +544,7 @@
 
 class Slakh(BaseDataset):
     """
-<<<<<<< HEAD
-    Hook for the Slakh dataset. Creates submixes of slakh according to a preprovided recipe.
-=======
     Hook for the Slakh dataset. Returns a subset of sources from slakh according to a preprovided recipe.
->>>>>>> 2b157f58
     Slakh is expected to have the following directory structure:
 
     folder:
@@ -574,20 +564,6 @@
             ...
 
     Items returned from this hook will be a dictionary with the keys "mix" and "sources".
-<<<<<<< HEAD
-    "mix" will contain an AudioSignal which is a mix of all audio signals fonud in "sources". 
-    "sources" will contain a dictionary, where each key is the name of a source found in `recipe`.
-    If `make_submix=False` then the value is a list of AudioSignals categorized as the source. This
-    list will be no longer than `max_tracks_per_src`.If `make_submix=True`, then each value will 
-    be a submix of stems categorized as a source.
-
-    If `midi=True`, then the returned dictionary will contain two more keys, "midi_mix" and 
-    "midi_sources". The key "midi_mix" will contain a PrettyMIDI object containing the instruments 
-    of all PrettyMIDI objects in "midi_sources".
-    The key "midi_sources" will be a dictionary structured similarly to "sources" assuming `make_submix=False`,
-    where the PrettyMIDI object found at self.items[i]["midi_sources"][key][j] will correspond with the 
-    AudioSignal object found at self.items[i]["sources"][key][j].
-=======
     "mix" will contain an AudioSignal which is a mix of all audio signals fonud in "sources".
     "sources" will contain a dictionary, where each key is the name of a source found in `recipe`.
     If `make_submix=False` then the value is a list of AudioSignals categorized as the source.
@@ -615,7 +591,6 @@
 
     It is recommended that the user uses the LibYAML bindings for better performance when using the Slakh
     dataset. If it is installed on the user machine, it will be automatically used.
->>>>>>> 2b157f58
 
     Args:
         folder (str): Path to the root of the Slakh directory
@@ -634,22 +609,13 @@
         midi (bool): If True, return PrettyMIDI objects. default=False
         max_tracks_per_src (int): Maximum number of tracks per source. If None, all tracks are included.
             default=None.
-<<<<<<< HEAD
-        min_acceptable_sources (int): Number of sources a song must have in the recipe to be included in 
-=======
         min_acceptable_sources (int): Number of sources a song must have in the recipe to be included in
->>>>>>> 2b157f58
             `self.get_items()`. default=2
         make_submix (bool): If `True`, make submixes of each source. default=False.
     """
     def __init__(self, folder, recipe, program_key="program_num", max_tracks_per_src=None,
-<<<<<<< HEAD
-                min_acceptable_sources=2, midi=False, make_submix=False, transform=None, 
-                sample_rate=None, stft_params=None, num_channels=None, strict_sample_rate=True, 
-=======
                  min_acceptable_sources=2, midi=False, make_submix=False, transform=None,
                  sample_rate=None, stft_params=None, num_channels=None, strict_sample_rate=True,
->>>>>>> 2b157f58
                  cache_populated=False):
         self.sources = recipe.keys()
         self.recipe = {}
@@ -670,21 +636,12 @@
 
         self.max_tracks_per_src = max_tracks_per_src
         self.min_acceptable_sources = min_acceptable_sources
-<<<<<<< HEAD
-        
+
         super().__init__(folder, transform, sample_rate, stft_params, num_channels,
             strict_sample_rate, cache_populated)
 
-        # TODO: If no mixes are found with the current setup, raise an error
-        # I can't think of a scenario where someone would just want an empty slakh 
-=======
-
-        super().__init__(folder, transform, sample_rate, stft_params, num_channels,
-            strict_sample_rate, cache_populated)
-
         # If no mixes are found with the current setup, raise an error
         # I can't think of a scenario where someone would just want an empty slakh
->>>>>>> 2b157f58
         # dataset. Run this by Prem and Ethan
         if not self.items:
             raise DataSetException(f"No Slakh tracks were found with the recipe: {recipe} "
@@ -694,11 +651,7 @@
         # Remove tracks with less than `self.min_acceptable_sources`
         def num_instruments_acceptable(path):
             path = os.path.join(folder, path)
-<<<<<<< HEAD
-            metadata = yaml.safe_load(open(os.path.join(path, 'metadata.yaml'), 'r'))
-=======
             metadata = yaml.load(open(os.path.join(path, 'metadata.yaml'), 'r'), Loader=Loader)
->>>>>>> 2b157f58
             sources = set()
             for stem, data in metadata["stems"].items():
                 if data[self.program_key] in self.recipe.keys():
@@ -706,17 +659,6 @@
             return len(sources) >= self.min_acceptable_sources
 
         trackpaths = [os.path.join(folder, f) for f in os.listdir(folder)
-<<<<<<< HEAD
-            if num_instruments_acceptable(f)]
-        
-        return trackpaths
-    
-
-    def submix(self, sources, num_frames):
-        for source, values in sources.items():
-            sources[source] = (sum(values) if values else
-                 self._load_audio_from_array(np.zeros((1, num_frames), dtype=np.float32)))
-=======
                       if num_instruments_acceptable(f)]
 
         return trackpaths
@@ -727,32 +669,21 @@
             sources[source] = (
                 sum(values) if values else
                 self._load_audio_from_array(np.zeros((1, num_frames),
-                                                     dtype=np.float32)))
->>>>>>> 2b157f58
+                                                      dtype=np.float32)))
 
 
     def process_item(self, srcs_dir):
         # Use the file's metadata and the submix recipe to gather all the
         # sources together.
-<<<<<<< HEAD
-        src_metadata = yaml.safe_load(open(os.path.join(srcs_dir, 'metadata.yaml'), 'r'))
-        audio_dir = src_metadata["audio_dir"]
-        midi_dir = src_metadata["midi_dir"]
+
+        src_metadata = yaml.load(open(os.path.join(srcs_dir, 'metadata.yaml'), 'r'), Loader=Loader)
+        _, audio_dir = os.path.split(src_metadata["audio_dir"])
+        _, midi_dir = os.path.split(src_metadata["midi_dir"])
+
         sources = {}
         for source in self.sources:
             sources[source] = []
-            
-=======
-
-        src_metadata = yaml.load(open(os.path.join(srcs_dir, 'metadata.yaml'), 'r'), Loader=Loader)
-        _, audio_dir = os.path.split(src_metadata["audio_dir"])
-        _, midi_dir = os.path.split(src_metadata["midi_dir"])
-
-        sources = {}
-        for source in self.sources:
-            sources[source] = []
-
->>>>>>> 2b157f58
+
         if self.midi:
             midi_sources = {}
             for source in self.sources:
@@ -763,10 +694,6 @@
             midi_mix.instruments = []
 
         num_frames = None
-<<<<<<< HEAD
-
-=======
->>>>>>> 2b157f58
         stempaths = os.listdir(os.path.join(srcs_dir, audio_dir))
         n = len(stempaths)
         # Randomize the order of the stempaths
@@ -774,11 +701,7 @@
 
         # Choose tracks for source at random order
         for s in stempaths:
-<<<<<<< HEAD
-            # Figure out which submix this source belongs to
-=======
             # Figure out which user-defined group this source belongs to
->>>>>>> 2b157f58
             src_id = os.path.splitext(s)[0]
             midi_num = src_metadata['stems'][src_id][self.program_key]
             key = self.recipe.get(midi_num, None)
@@ -786,13 +709,8 @@
             # If the program number is associated with a source and the source
             # is not at the maximum number of tracks...
             if key and (self.max_tracks_per_src is None or
-<<<<<<< HEAD
-                    len(sources[key]) < self.max_tracks_per_src):
-                # Load the wav file 
-=======
                         len(sources[key]) < self.max_tracks_per_src):
                 # Load the wav file
->>>>>>> 2b157f58
                 wav_path = os.path.join(srcs_dir, audio_dir, s)
                 src_wav = self._load_audio_file(wav_path)
                 if num_frames is None:
@@ -804,11 +722,7 @@
                     midi_sources[key].append(src_midi)
                     midi_mix.instruments += src_midi.instruments
                 sources[key].append(src_wav)
-<<<<<<< HEAD
-        
-=======
-
->>>>>>> 2b157f58
+
         if self.make_submix:
             self.submix(sources, num_frames)
             mix = sum([signal for signal in sources.values()])
