--- conflicted
+++ resolved
@@ -639,12 +639,7 @@
         # Remove tracks with less than `self.min_acceptable_sources`
         def num_instruments_acceptable(path):
             path = os.path.join(folder, path)
-<<<<<<< HEAD
             metadata = yaml.load(open(os.path.join(path, 'metadata.yaml'), 'r'), Loader=Loader)
-=======
-            with open(os.path.join(path, 'metadata.yaml'), 'r') as file:
-                metadata = yaml.safe_load(file)
->>>>>>> ce530c47
             sources = set()
             for stem, data in metadata["stems"].items():
                 if data[self.program_key] in self.recipe.keys():
@@ -666,16 +661,11 @@
     def process_item(self, srcs_dir):
         # Use the file's metadata and the submix recipe to gather all the
         # sources together.
-<<<<<<< HEAD
+
         src_metadata = yaml.load(open(os.path.join(srcs_dir, 'metadata.yaml'), 'r'), Loader=Loader)
-        audio_dir = src_metadata["audio_dir"]
-        midi_dir = src_metadata["midi_dir"]
-=======
-        with open(os.path.join(srcs_dir, 'metadata.yaml'), 'r') as file:
-            src_metadata = yaml.safe_load(file)
         _, audio_dir = os.path.split(src_metadata["audio_dir"])
         _, midi_dir = os.path.split(src_metadata["midi_dir"])
->>>>>>> ce530c47
+        
         sources = {}
         for source in self.sources:
             sources[source] = []
