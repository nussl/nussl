--- conflicted
+++ resolved
@@ -548,7 +548,13 @@
 
         super().__init__(folder, mix_folder=mix_folder, source_folders=source_folders,
                          sample_rate=sample_rate, strict_sample_rate=True, **kwargs)
-<<<<<<< HEAD
+
+        self.metadata.update({
+            'mix_folder': mix_folder,
+            'mode': mode,
+            'split': split,
+            'wav_folder': wav_folder
+        })
 
 
 class Slakh(BaseDataset):
@@ -744,12 +750,4 @@
                 os.path.join(srcs_dir, "all_src.mid")
             )
 
-        return item
-=======
-        self.metadata.update({
-            'mix_folder': mix_folder,
-            'mode': mode,
-            'split': split,
-            'wav_folder': wav_folder
-        })
->>>>>>> af7d0c50
+        return item